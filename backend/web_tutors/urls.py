--- conflicted
+++ resolved
@@ -13,12 +13,10 @@
 
 urlpatterns = [
     # FRONTEND PAGES
-<<<<<<< HEAD
     path("", TemplateView.as_view(template_name="index.html")),
     path("home/", TemplateView.as_view(template_name="home.html")),
     path("unitdetails/", TemplateView.as_view(template_name="unitdetails.html"), name="unit_details"),
     path("tutor-search/", TemplateView.as_view(template_name="tutor_search.html"), name="tutor_search",  ),
-=======
     path("", TemplateView.as_view(template_name="index.html"), name="index"),
     path("home/", TemplateView.as_view(template_name="home.html"), name="home"),
 
@@ -26,7 +24,6 @@
     # e.g. /units/KIT101/ or /units/KIT101/?name=Programming%20Fundamentals
     path("api/accounts/roles/", roles_list, name="roles_list"),
     path("units/<slug:code>/", TemplateView.as_view(template_name="unitdetails.html"), name="unit_details"),
->>>>>>> 038a6b65
     path("allocations/<int:id>/", TemplateView.as_view(template_name="allocationdetails.html"), name="alloc_details"),
 
     # (Optional legacy) keep these only while migrating old links
