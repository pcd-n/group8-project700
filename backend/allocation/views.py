# allocation/views.py
from django.shortcuts import get_object_or_404
from django.contrib.auth import get_user_model
from django.db.models import Q, Min
from rest_framework import generics, status, serializers
from rest_framework.views import APIView
from rest_framework.response import Response
from rest_framework.permissions import IsAuthenticated
import re

from .models import Allocation
from eoi.models import EoiApp
from .serializers import AllocationSerializer, ManualAssignSerializer, AssignRequestSerializer, TutorSearchResponseSerializer
from timetable.models import TimeTable
from timetable.serializers import TimeTableSessionSerializer
from semesters.threadlocal import force_write_alias
from semesters.router import get_current_semester_alias
from users.models import User, Campus
from units.models import Unit, UnitCourse
<<<<<<< HEAD
from .serializers import AssignRequestSerializer
from users.permissions import IsAdminOrCoordinator
from drf_spectacular.utils import (
    extend_schema,
    OpenApiParameter,
    OpenApiExample,
)
=======
from users.permissions import IsAdminOrCoordinator, TutorReadOnly
>>>>>>> 038a6b65

User = get_user_model()

def _get_alias(request):
    return request.query_params.get("alias") or get_current_semester_alias()


class AssignSer(serializers.Serializer):
    session_id = serializers.IntegerField()
    tutor_id = serializers.IntegerField()
    preference = serializers.IntegerField(required=False, default=0)


class AllocationListView(generics.ListAPIView):
    """
    List all allocations in a semester (optionally filter by ?year=&term=).
    """
    serializer_class = AllocationSerializer
    permission_classes = [IsAdminOrCoordinator]

    def get_queryset(self):
        alias = _get_alias(self.request)

        qs = (Allocation.objects.using(alias)
              .select_related(
                  "session",
                  "session__unit_course",
                  "session__unit_course__unit",
                  "tutor",
              ))

        year = self.request.query_params.get("year")
        term = self.request.query_params.get("term")

        if year:
            qs = qs.filter(session__unit_course__year=year)
        if term:
            qs = qs.filter(session__unit_course__term=term)

        return qs

class UnitsForAllocationView(APIView):
    permission_classes = [IsAdminOrCoordinator]

    def get(self, request):
        alias = request.query_params.get("alias") or get_current_semester_alias()

        # Explicitly read from the semester DB, not the default DB
        qs = (TimeTable.objects.using(alias)
              .select_related("unit_course", "unit_course__unit", "unit_course__campus", "tutor_user")
              .all())

        buckets = {}
        for tt in qs:
            unit = tt.unit_course.unit if tt.unit_course else None
            if not unit:
                # skip rows that somehow lack a unit_course->unit
                continue

            campus_name = ""
            if tt.unit_course and tt.unit_course.campus:
                campus_name = tt.unit_course.campus.campus_name

            key = (unit.unit_code, unit.unit_name, campus_name)
            if key not in buckets:
                buckets[key] = {
                    "unit_code": unit.unit_code,
                    "unit_name": unit.unit_name,
                    "campus": campus_name,
                    "session_count": 0,
                    "tutors": {},
                }

            rec = buckets[key]
            rec["session_count"] += 1

            if tt.tutor_user_id:
                full = f"{tt.tutor_user.first_name} {tt.tutor_user.last_name}".strip() or (tt.tutor_user.email or "")
                email = tt.tutor_user.email or ""
                tkey = email or full
                if tkey:
                    rec["tutors"][tkey] = {"name": full, "email": email}

        data = []
        for rec in buckets.values():
            data.append({
                "unit_code": rec["unit_code"],
                "unit_name": rec["unit_name"],
                "campus": rec["campus"],
                "session_count": rec["session_count"],
                "tutors": list(rec["tutors"].values()),
            })

        data.sort(key=lambda x: (x["unit_code"], x["campus"]))
        return Response(data)
    
class ManualAssignView(APIView):
    """
    Manually assign a tutor to a class slot.
    """
    permission_classes = [IsAdminOrCoordinator]

    def post(self, request):
        alias = _get_alias(request)                                # <— NEW
        serializer = ManualAssignSerializer(data=request.data)
        serializer.is_valid(raise_exception=True)

        with force_write_alias(alias):
            session = get_object_or_404(TimeTable.objects.using(alias), pk=serializer.validated_data["session_id"])
            tutor = get_object_or_404(User.objects.using(alias), pk=serializer.validated_data["tutor_id"])
            clashes = (TimeTable.objects.using(alias)
                    .filter(tutor_user=tutor, day_of_week=session.day_of_week,
                            start_time__lt=session.end_time, end_time__gt=session.start_time)
                    .exclude(pk=session.pk))
            if clashes.exists():
                return Response({"detail": "Clash detected"}, status=400)

            allocation = Allocation.objects.using(alias).create(   # <-- using(alias)
                session=session,
                tutor=tutor,
                preference=serializer.validated_data.get("preference", 0),
                status="completed",
                created_by=request.user,
            )
            return Response(AllocationSerializer(allocation).data, status=201)

class AutoAllocateView(APIView):
    """
    Allocate tutors automatically based on EOI preference values
    within the selected semester DB (alias).
    """
    permission_classes = [IsAdminOrCoordinator]

    def post(self, request):
        alias = request.GET.get("alias") or request.data.get("alias") or _get_alias(request)
        if not alias or alias == "default":
            return Response({"detail": "No semester alias provided."}, status=400)

        term = request.data.get("term")
        year = request.data.get("year")

        # All reads/writes happen on the semester DB
        with force_write_alias(alias):
            qs = TimeTable.objects.using(alias).select_related("unit_course", "unit_course__unit")

            if year:
                qs = qs.filter(unit_course__year=year)
            if term:
                qs = qs.filter(unit_course__term=term)

            created = []

            for s in qs:
                # Skip rows without a unit (shouldn't happen, but defensive)
                if not s.unit_course or not s.unit_course.unit:
                    continue

                # Idempotent: skip if an allocation already exists for this session
                if Allocation.objects.using(alias).filter(session=s).exists():
                    continue

                # Consider EOIs for this unit ordered by best preference
                eois = (EoiApp.objects.using(alias)
                        .filter(unit=s.unit_course.unit, preference__gte=1)
                        .order_by("preference", "id"))

                for e in eois:
                    # Extra safety, though preference__gte=1 already filters this
                    if not e.preference or e.preference < 1:
                        continue

                    # Clash: same tutor overlapping time on the same day
                    clash_exists = (TimeTable.objects.using(alias)
                                    .filter(
                                        tutor_user=e.applicant_user,
                                        day_of_week=s.day_of_week,
                                        start_time__lt=s.end_time,
                                        end_time__gt=s.start_time,
                                    )
                                    .exclude(pk=s.pk)
                                    .exists())
                    if clash_exists:
                        continue

                    alloc = Allocation.objects.using(alias).create(
                        session=s,
                        tutor=e.applicant_user,
                        preference=e.preference,
                        status="completed",
                        created_by=request.user,
                    )
                    created.append(alloc)
                    break  # move to next session after first non-clashing tutor

        return Response(
            {"created": len(created), "allocations": AllocationSerializer(created, many=True).data},
            status=200,
        )

class ApproveAllocationsView(APIView):
    """
    Mark all allocations in a semester as approved and publish.
    """
    permission_classes = [IsAdminOrCoordinator]

    def post(self, request):
        alias = request.GET.get("alias") or request.data.get("alias") or _get_alias(request)
        if not alias or alias == "default":
            return Response({"detail": "No semester alias provided."}, status=400)

        term = request.data.get("term")
        year = request.data.get("year")

        with force_write_alias(alias):
            qs = Allocation.objects.using(alias).all()
            if term:
                qs = qs.filter(session__unit_course__term=term)
            if year:
                qs = qs.filter(session__unit_course__year=year)
            qs.update(approved=True)

        return Response({"detail": "Allocations approved and published."})

class TutorTimetableView(APIView):
    """
    Tutors can view their published timetable.
    """
    permission_classes = [IsAuthenticated]

    def get(self, request, tutor_id=None):
        alias = _get_alias(request) 
        with force_write_alias(alias):
            if tutor_id is None:
                tutor = User.objects.using(alias).filter(email__iexact=request.user.email).first()
                if not tutor:
                    return Response([], status=200)
            else:
                tutor = get_object_or_404(User.objects.using(alias), pk=tutor_id)

            qs = (Allocation.objects.using(alias)   # <-- using(alias)
                .filter(tutor=tutor, approved=True)
                .select_related("session", "session__unit_course", "session__unit_course__unit"))
            return Response(AllocationSerializer(qs, many=True).data)
        
class SessionsByUnitCode(APIView):
    """Alias-aware sessions for one unit code; optional campus filter."""
    permission_classes = [IsAdminOrCoordinator]

    def get(self, request):
        alias = _get_alias(request)
        code = request.query_params.get("unit_code")
        campus = request.query_params.get("campus")
        if not code:
            return Response([], status=200)

        # ✅ read from the semester DB explicitly
        qs = (TimeTable.objects.using(alias)
              .select_related("unit_course", "unit_course__unit", "unit_course__campus",
                              "tutor_user", "master_class")
              .filter(unit_course__unit__unit_code__iexact=code))
        if campus:
            qs = qs.filter(unit_course__campus__campus_name__iexact=campus)

        rows = []
        for tt in qs.order_by("day_of_week", "start_time", "timetable_id"):
            u = tt.unit_course.unit if tt.unit_course else None
            # safe access for optional columns
            activity = getattr(getattr(tt, "master_class", None), "activity_code", None) or ""
            weeks    = getattr(getattr(tt, "master_class", None), "weeks", "") or ""
            try:
                notes = tt.notes or ""
            except Exception:
                notes = ""

            rows.append({
                "session_id": tt.timetable_id,
                "unit_name": u.unit_name if u else "",
                "activity_code": activity,
                "campus": tt.unit_course.campus.campus_name if (tt.unit_course and tt.unit_course.campus) else "",
                "day_of_week": tt.day_of_week,
                "start_time": str(tt.start_time) if tt.start_time else None,
                "end_time": str(tt.end_time) if tt.end_time else None,
                "duration": getattr(tt, "duration_minutes", None),
                "location": tt.room or "",
                "weeks": weeks,
                "tutor": (f"{tt.tutor_user.first_name} {tt.tutor_user.last_name}".strip() if tt.tutor_user else ""),
                "tutor_email": (tt.tutor_user.email if tt.tutor_user else ""),
                "tutor_user_id": tt.tutor_user_id,
                "notes": notes,
            })
        return Response(rows, status=200)

class UnitSessionsView(APIView):
    """Return all sessions for one unit code (optionally filtered by campus)."""
    permission_classes = [IsAdminOrCoordinator]

    def get(self, request, unit_code):
        alias = _get_alias(request)
        campus = request.query_params.get("campus")

        qs = (TimeTable.objects.using(alias)                       # ✅ here
              .select_related("unit_course", "unit_course__unit", "unit_course__campus", "tutor_user")
              .filter(unit_course__unit__unit_code__iexact=unit_code))
        if campus:
            qs = qs.filter(unit_course__campus__campus_name__iexact=campus)

        rows = []
        for tt in qs.order_by("day_of_week", "start_time", "pk"):
            u = tt.unit_course.unit if tt.unit_course else None
            try:
                notes = tt.notes or ""
            except Exception:
                notes = ""
            rows.append({
                "id": tt.pk,
                "unit_code": u.unit_code if u else "",
                "unit_name": u.unit_name if u else "",
                "campus": tt.unit_course.campus.campus_name if (tt.unit_course and tt.unit_course.campus) else "",
                "day": tt.day_of_week,
                "start_time": str(tt.start_time) if tt.start_time else None,
                "end_time": str(tt.end_time) if tt.end_time else None,
                "location": tt.room or "",
                "tutor": (f"{tt.tutor_user.first_name} {tt.tutor_user.last_name}".strip() if tt.tutor_user else ""),
                "tutor_email": (tt.tutor_user.email if tt.tutor_user else ""),
                "notes": notes,
            })
        return Response(rows)
    
class SuggestTutorsView(APIView):
    """
    Suggest tutors for a unit (and campus) ordered by EOI preference asc.
    Query: unit_code=KIT101&campus=SB&q=pha
    """
    permission_classes = [IsAdminOrCoordinator]

    def get(self, request):
        alias = _get_alias(request)
        unit_code = request.query_params.get("unit_code", "")
        campus = request.query_params.get("campus", "")
        q = request.query_params.get("q", "").strip()

        if not unit_code:
            return Response([], status=200)

        with force_write_alias(alias):
            eoi = (EoiApp.objects.using(alias)  # <-- using(alias)
                .filter(unit__unit_code__iexact=unit_code))
            if campus:
                eoi = eoi.filter(campus__campus_name__iexact=campus)

            pref_map = (eoi.values("applicant_user_id").annotate(best_pref=Min("preference")))
            pref_by_user = {r["applicant_user_id"]: (r["best_pref"] or 9999) for r in pref_map}

            users = User.objects.using(alias).all()  # <-- using(alias)
            if q:
                users = users.filter(
                    Q(first_name__icontains=q) |
                    Q(last_name__icontains=q) |
                    Q(email__icontains=q)
                )
            only_eoi_ids = set(pref_by_user.keys())
            if only_eoi_ids:
                users = users.filter(id__in=only_eoi_ids)

            results = []
            for u in users:
                pref = pref_by_user.get(u.id, 9999)
                results.append({
                    "id": u.id,
                    "name": f"{u.first_name} {u.last_name}".strip() or u.email,
                    "email": u.email,
                    "preference": pref if pref < 9999 else None,
                })

            results.sort(key=lambda r: (r["preference"] is None, r["preference"] or 9999, r["name"].lower()))
            return Response(results)


class AssignTutorView(APIView):
    permission_classes = [IsAdminOrCoordinator]

    def post(self, request):
        alias = _get_alias(request)
        session_id = request.data.get("session_id")
        tutor_id = request.data.get("tutor_id")
        tutor_email = request.data.get("tutor_email")
        notes = request.data.get("notes", "")

        if not session_id:
            return Response({"detail": "session_id is required"}, status=400)

        with force_write_alias(alias):
            try:
                tt = TimeTable.objects.using(alias).get(pk=session_id)     # <-- using(alias)
            except TimeTable.DoesNotExist:
                return Response({"detail": "Session not found"}, status=404)

            tutor = None
            if tutor_id:
                try:
                    tutor = User.objects.using(alias).get(pk=tutor_id)     # <-- using(alias)
                except User.DoesNotExist:
                    return Response({"detail": f"Tutor id {tutor_id} not found"}, status=404)
            elif tutor_email:
                tutor = User.objects.using(alias).filter(email__iexact=tutor_email).first()  # <-- using(alias)
                if not tutor:
                    return Response({"detail": f"Tutor email {tutor_email} not found"}, status=404)

            if tutor:
                ok, msg = tt.can_assign_tutor(tutor)
                if not ok:
                    return Response({"detail": msg}, status=400)
                tt.tutor_user = tutor
            else:
                tt.tutor_user = None  # unassign

            tt.notes = notes
            tt.save(using=alias)

            return Response({
                "ok": True,
                "session_id": tt.pk,
                "tutor_user_id": tt.tutor_user_id,
                "tutor": tt.tutor_user.get_full_name() if tt.tutor_user else "",
                "tutor_email": tt.tutor_user.email if tt.tutor_user else "",
                "notes": tt.notes,
            })


class RunAllocationView(APIView):
    """
    Runs a simple automatic allocation for the current semester DB.
    """
    permission_classes = [IsAdminOrCoordinator & TutorReadOnly]

    def post(self, request):
        alias = request.GET.get("alias") or request.data.get("alias") or _get_alias(request)
        if not alias or alias == "default":
            return Response({"detail": "No semester alias provided."}, status=400)

        # Try to infer year/term from alias like 'sem_2023_s4'
        year = term = None
        m_year = re.search(r"(\d{4})", alias or "")
        if m_year:
            year = int(m_year.group(1))
        m_term = re.search(r"(?:[sStT])(\d+)", alias or "")
        if m_term:
            term = int(m_term.group(1))

        created = []

        with force_write_alias(alias):
            qs = TimeTable.objects.using(alias).select_related("unit_course", "unit_course__unit")
            if year is not None and term is not None:
                qs = qs.filter(unit_course__year=year, unit_course__term=term)

            for s in qs:
                # Skip if already allocated on this semester DB
                if Allocation.objects.using(alias).filter(session=s).exists():
                    continue

                # EOIs for the unit, ordered by best preference
                eois = (EoiApp.objects.using(alias)
                        .filter(unit=s.unit_course.unit)
                        .order_by("preference", "id"))

                for e in eois:
                    # Clash with existing allocations for this tutor?
                    clash = (Allocation.objects.using(alias)
                             .filter(
                                 tutor=e.applicant_user,
                                 session__day_of_week=s.day_of_week,
                                 session__start_time__lt=s.end_time,
                                 session__end_time__gt=s.start_time,
                             )
                             .exists())
                    if clash:
                        continue

                    alloc, _ = Allocation.objects.using(alias).get_or_create(
                        session=s,
                        tutor=e.applicant_user,
                        defaults={
                            "preference": e.preference,
                            "status": "completed",
                            "approved": False,
                            "created_by": request.user,
                        },
                    )
                    created.append(alloc)
                    break  # next session after first valid tutor

<<<<<<< HEAD
        finally:
            if ctx:
                ctx.__exit__(None, None, None)

class TutorSearchView(APIView):
    """
    Search for tutor by email and return name, campus, and allocation units.
    """

    permission_classes = [IsAuthenticated]

    @extend_schema(
        parameters=[
            OpenApiParameter(
                name="email",
                description="Email address of the tutor to search for",
                required=True,
                type=str,
                location=OpenApiParameter.QUERY,
            )
        ],
        responses={
            200: TutorSearchResponseSerializer,
            400: {"description": "Email parameter is required"},
            404: {"description": "Tutor not found"},
        },
        description="Search for tutor by email and return name, campus affiliations, and allocated units",
        # examples=[
        #     OpenApiExample(
        #         "Successful tutor search",
        #         description="Example of a successful tutor search response",
        #         value={
        #             "tutor": {
        #                 "id": 1,
        #                 "email": "tutor@example.com",
        #                 "first_name": "John",
        #                 "last_name": "Doe",
        #                 "full_name": "John Doe",
        #             },
        #             "campus": [
        #                 {
        #                     "campus_name": "SB",
        #                     "campus_location": "Hobart, Tasmania, Australia",
        #                 }
        #             ],
        #             "allocation_units": [
        #                 {
        #                     "unit_code": "KIT101",
        #                     "unit_name": "Programming Fundamentals",
        #                     "campus": "SB",
        #                     "total_sessions": 5,
        #                     "approved_sessions": 3,
        #                 }
        #             ],
        #         },
        #         response_only=True,
        #     )
        # ],
    )
    def get(self, request):
        email = request.query_params.get("email", "").strip()

        if not email:
            return Response(
                {"detail": "Email parameter is required"},
                status=status.HTTP_400_BAD_REQUEST,
            )

        try:
            # Find the tutor by email (case-insensitive)
            tutor = User.objects.get(email__iexact=email)
        except User.DoesNotExist:
            return Response(
                {"detail": "Tutor not found"}, status=status.HTTP_404_NOT_FOUND
            )

        # Get tutor basic information
        tutor_data = {
            "id": tutor.id,
            "email": tutor.email,
            "first_name": tutor.first_name,
            "last_name": tutor.last_name,
            "full_name": tutor.get_full_name(),
        }

        # Get campus affiliations
        campus_list = []

        # 1. From Supervisor model if the tutor is a supervisor
        from users.models import Supervisor

        try:
            supervisor = Supervisor.objects.get(user=tutor)
            if supervisor.campus:
                campus_list.append(
                    {
                        "campus_name": supervisor.campus.campus_name,
                        "campus_location": supervisor.campus.campus_location,
                    }
                )
        except Supervisor.DoesNotExist:
            pass

        # 2. From timetable allocations (where tutor is assigned)
        allocated_campuses = (
            TimeTable.objects.filter(tutor_user=tutor)
            .select_related("campus")
            .values("campus__campus_name", "campus__campus_location")
            .distinct()
        )

        for campus in allocated_campuses:
            campus_info = {
                "campus_name": campus["campus__campus_name"],
                "campus_location": campus["campus__campus_location"],
            }
            # Avoid duplicates
            if campus_info not in campus_list:
                campus_list.append(campus_info)

        # Get allocated units
        # From Allocation model
        allocations = (
            Allocation.objects.filter(tutor=tutor)
            .select_related(
                "session__unit_course__unit", "session__unit_course__campus"
            )
            .values(
                "session__unit_course__unit__unit_code",
                "session__unit_course__unit__unit_name",
                "session__unit_course__campus__campus_name",
                "approved",
            )
        )

        # From TimeTable model (direct assignments)
        timetable_units = (
            TimeTable.objects.filter(tutor_user=tutor)
            .select_related("unit_course__unit", "campus")
            .values(
                "unit_course__unit__unit_code",
                "unit_course__unit__unit_name",
                "campus__campus_name",
            )
        )

        # Process allocations
        unit_stats = {}
        for allocation in allocations:
            unit_code = allocation["session__unit_course__unit__unit_code"]
            unit_name = allocation["session__unit_course__unit__unit_name"]
            campus_name = allocation["session__unit_course__campus__campus_name"]
            is_approved = allocation["approved"]

            key = f"{unit_code}_{campus_name}"
            if key not in unit_stats:
                unit_stats[key] = {
                    "unit_code": unit_code,
                    "unit_name": unit_name,
                    "campus": campus_name,
                    "total_sessions": 0,
                    "approved_sessions": 0,
                }

            unit_stats[key]["total_sessions"] += 1
            if is_approved:
                unit_stats[key]["approved_sessions"] += 1

        # Process timetable direct assignments
        for tt_unit in timetable_units:
            unit_code = tt_unit["unit_course__unit__unit_code"]
            unit_name = tt_unit["unit_course__unit__unit_name"]
            campus_name = tt_unit["campus__campus_name"]

            key = f"{unit_code}_{campus_name}"
            if key not in unit_stats:
                unit_stats[key] = {
                    "unit_code": unit_code,
                    "unit_name": unit_name,
                    "campus": campus_name,
                    "total_sessions": 1,
                    "approved_sessions": 1,  # Direct timetable assignments are considered approved
                }

        allocation_units = list(unit_stats.values())

        # Sort units by unit_code and campus
        allocation_units.sort(key=lambda x: (x["unit_code"], x["campus"]))

        response_data = {
            "tutor": tutor_data,
            "campus": campus_list,
            "allocation_units": allocation_units,
        }

        return Response(response_data, status=status.HTTP_200_OK)
=======
        return Response(
            {"created": len(created), "allocations": AllocationSerializer(created, many=True).data},
            status=status.HTTP_200_OK,
        )
>>>>>>> 038a6b65
<|MERGE_RESOLUTION|>--- conflicted
+++ resolved
@@ -17,7 +17,6 @@
 from semesters.router import get_current_semester_alias
 from users.models import User, Campus
 from units.models import Unit, UnitCourse
-<<<<<<< HEAD
 from .serializers import AssignRequestSerializer
 from users.permissions import IsAdminOrCoordinator
 from drf_spectacular.utils import (
@@ -25,9 +24,7 @@
     OpenApiParameter,
     OpenApiExample,
 )
-=======
 from users.permissions import IsAdminOrCoordinator, TutorReadOnly
->>>>>>> 038a6b65
 
 User = get_user_model()
 
@@ -520,7 +517,9 @@
                     created.append(alloc)
                     break  # next session after first valid tutor
 
-<<<<<<< HEAD
+        except Exception as exc:
+            return Response({"detail": str(exc)}, status=status.HTTP_500_INTERNAL_SERVER_ERROR)
+
         finally:
             if ctx:
                 ctx.__exit__(None, None, None)
@@ -717,9 +716,8 @@
         }
 
         return Response(response_data, status=status.HTTP_200_OK)
-=======
+
         return Response(
             {"created": len(created), "allocations": AllocationSerializer(created, many=True).data},
             status=status.HTTP_200_OK,
-        )
->>>>>>> 038a6b65
+        )